import ml4ir.io.file_io as file_io
import yaml
import pandas as pd

from ml4ir.config.keys import FeatureTypeKey, TFRecordTypeKey
from tensorflow.keras import Input
from typing import List, Dict, Optional
from logging import Logger
import tensorflow as tf
from ml4ir.data.tfrecord_helper import get_sequence_example_proto

"""
Feature config YAML format

query_key:  # Unique query ID field
    name: <str> # name of the feature in the input data
    node_name: <str> # tf graph node name
    trainable: <bool> # if the feature is a trainable tf element
    dtype: <Supported tensorflow data type | str>
    log_at_inference: <boolean | default: false> # if feature should be logged to file in inference mode
    # if feature should be used a groupby key to compute metrics
    is_group_metric_key: <boolean | default: false>
    feature_layer_info:
        type: <str> # some supported/predefined feature layer type; eg: embedding categorical
        shape: <list[int]>
        # following keys are not supported yet
        embedding_size: <int> # Embedding size for categorical/bytes features
        encoding_size: <int> # Sequence encoding size
        encoding_type: <str> # Type of encoding - LSTM, CNN, etc.
        ...
    preprocessing_info:
        max_length: <int> # Max length of string features
        to_lower: <bool> # Whether to convert string to lower case
        remove_punctuation: <bool> # Whether to remove punctuations from string
    serving_info:
        name: <str> # name of input feature at serving time
        preprocessing_type: <str> # Any predefined feature preprocessing step to apply
                                     # Defaults to just padding filling null values
        required: <bool> # Whether the feature is mandatory at serving time
    tfrecord_type: <context or sequence | str>
rank:  # Field representing the initial rank of the record in a query
    ...
label:  # Binary click label
    ...
features:
    - name: feature_0
        ...
    - name: feature_1
        ...
    ...

"""


class FeatureConfigKey:
    QUERY_KEY = "query_key"
    RANK = "rank"
    LABEL = "label"
    FEATURES = "features"


class FeatureConfig:
    """
    Class to store features to be used for the ranking model
    """

    def __init__(self, features_dict, logger: Optional[Logger] = None):
        self.all_features = list()

        try:
            self.query_key = features_dict.get(FeatureConfigKey.QUERY_KEY)
            self.all_features.append(self.query_key)
        except KeyError:
            self.query_key = None
            if logger:
                logger.warning("'query_key' key not found in the feature_config specified")

        try:
            self.rank = features_dict.get(FeatureConfigKey.RANK)
            self.all_features.append(self.rank)
        except KeyError:
            self.rank = None
            if logger:
                logger.warning("'rank' key not found in the feature_config specified")

        try:
            self.label = features_dict.get(FeatureConfigKey.LABEL)
            self.all_features.append(self.label)
        except KeyError:
            raise KeyError("'label' key not found in the feature_config specified")

        try:
            self.features: List = features_dict.get(FeatureConfigKey.FEATURES)
            self.all_features.extend(self.features)
        except KeyError:
            raise KeyError("'features' key not found in the feature_config specified")

        # Features that can be used for training the model
        self.ranking_features = list()
        # Features that provide additional information about the query+records
        self.metadata_features = list()
        # Features that contain information at the query level common to all records
        self.context_features = list()
        # Features that contain information at the record level
        self.sequence_features = list()
        # Features to log at inference time
        self.features_to_log = list()
        # Features to be used as keys for computing group metrics
        self.group_metrics_keys = list()
        for feature_info in self.all_features:
            if feature_info.get("trainable", True):
                self.ranking_features.append(feature_info)
            else:
                self.metadata_features.append(feature_info)

            if feature_info.get("tfrecord_type") == TFRecordTypeKey.CONTEXT:
                self.context_features.append(feature_info)
            elif feature_info.get("tfrecord_type") == TFRecordTypeKey.SEQUENCE:
                self.sequence_features.append(feature_info)
            else:
                raise TypeError(
                    "tfrecord_type should be either context or sequence "
                    "but is {} for {}".format(
                        feature_info.get("tfrecord_type"), feature_info.get("name")
                    )
                )

            if feature_info.get("log_at_inference", False):
                self.features_to_log.append(feature_info)

            if feature_info.get("is_group_metric_key", False):
                self.group_metrics_keys.append(feature_info)

        if len(self.ranking_features) == 0:
            raise Exception("No trainable features specified in the feature config")

        self.log_initialization(logger)
        self.mask = self.generate_mask()
        self.all_features.append(self.get_mask())

    def log_initialization(self, logger):
        if logger:
            logger.info("Feature config loaded successfully")
            logger.info(
                "Trainable Features : \n{}".format("\n".join(self.get_ranking_features("name")))
            )
            logger.info("Click label : {}".format(self.get_label("name")))
            logger.info(
                "Metadata Features : \n{}".format("\n".join(self.get_metadata_features("name")))
            )
            logger.info(
                "Context Features : \n{}".format("\n".join(self.get_ranking_features("name")))
            )
            logger.info(
                "Sequence Features : \n{}".format("\n".join(self.get_ranking_features("name")))
            )

    def _get_key_or_dict(self, dict_, key: str = None):
        """Helper method to return dictionary or fetch a value"""
        if key:
            if key == "node_name":
                return dict_.get("node_name", dict_["name"])
            else:
                return dict_.get(key)
        else:
            return dict_

    def _get_list_of_keys_or_dicts(self, list_of_dicts, key: str = None):
        """Helper method to get respective dictionaries from list"""
        if key:
            return [self._get_key_or_dict(f, key) for f in list_of_dicts]
        else:
            return list_of_dicts

    def get_query_key(self, key: str = None):
        """
        Getter method for query_key in FeatureConfig object
        Can additionally be used to only fetch a particular value from the dict
        """
        return self._get_key_or_dict(self.query_key, key=key)

    def get_label(self, key: str = None):
        """
        Getter method for label in FeatureConfig object
        Can additionally be used to only fetch a particular value from the dict
        """
        return self._get_key_or_dict(self.label, key=key)

    def get_rank(self, key: str = None):
        """
        Getter method for rank in FeatureConfig object
        Can additionally be used to only fetch a particular value from the dict
        """
        return self._get_key_or_dict(self.rank, key=key)

    def get_mask(self, key: str = None):
        """
        Getter method for mask in FeatureConfig object
        Can additionally be used to only fetch a particular value from the dict
        """
        return self._get_key_or_dict(self.mask, key=key)

    def get_all_features(self, key: str = None, include_label: bool = True):
        """
        Getter method for all_features in FeatureConfig object
        Can additionally be used to only fetch a particular value from the dict
        """
        all_features = self._get_list_of_keys_or_dicts(self.all_features, key=key)
        if include_label:
            return all_features
        else:
            if key:
                return [f for f in all_features if f != self.get_label(key)]
            else:
                return [fdict for fdict in all_features if fdict["name"] != self.get_label("name")]

    def get_ranking_features(self, key: str = None):
        """
        Getter method for ranking_features in FeatureConfig object
        Can additionally be used to only fetch a particular value from the dict
        """
        return self._get_list_of_keys_or_dicts(self.ranking_features, key=key)

    def get_metadata_features(self, key: str = None):
        """
        Getter method for metadata_features in FeatureConfig object
        Can additionally be used to only fetch a particular value from the dict
        """
        return self._get_list_of_keys_or_dicts(self.metadata_features, key=key)

    def get_context_features(self, key: str = None):
        """
        Getter method for context_features in FeatureConfig object
        Can additionally be used to only fetch a particular value from the dict
        """
        return self._get_list_of_keys_or_dicts(self.context_features, key=key)

    def get_sequence_features(self, key: str = None):
        """
        Getter method for sequence_features in FeatureConfig object
        Can additionally be used to only fetch a particular value from the dict
        """
        return self._get_list_of_keys_or_dicts(self.sequence_features, key=key)

    def get_features_to_log(self, key: str = None):
        """
        Getter method for features_to_log in FeatureConfig object
        Can additionally be used to only fetch a particular value from the dict
        """
        return self._get_list_of_keys_or_dicts(self.features_to_log, key=key)

    def get_group_metrics_keys(self, key: str = None):
        """
        Getter method for group_metrics_keys in FeatureConfig object
        Can additionally be used to only fetch a particular value from the dict
        """
        return self._get_list_of_keys_or_dicts(self.group_metrics_keys, key=key)

    def get_dtype(self, feature_info: dict):
        if feature_info["dtype"] == "string":
            return tf.float32
        else:
            return feature_info["dtype"]

    def get_default_value(self, feature_info):
        if feature_info["dtype"] == tf.float32:
            return feature_info["serving_info"].get("default_value", 0.0)
        elif feature_info["dtype"] == tf.int64:
            return feature_info["serving_info"].get("default_value", 0)
        elif feature_info["dtype"] == tf.string:
            return feature_info["serving_info"].get("default_value", "")
        else:
            raise Exception("Unknown dtype {}".format(feature_info["dtype"]))

    def define_inputs(self) -> Dict[str, Input]:
        """
        Define the input layer for the tensorflow model

        Returns:
            Dictionary of tensorflow graph input nodes
        """

        def get_shape(feature_info: dict):
            feature_layer_info = feature_info["feature_layer_info"]
            preprocessing_info = feature_info.get("preprocessing_info", {})

            # Setting size to None for sequence features as the num_records is variable
<<<<<<< HEAD
            num_records = None
            if feature_info["tfrecord_type"] == TFRecordTypeKey.CONTEXT:
=======
            if feature_info["tfrecord_type"] == TFRecordTypeKey.SEQUENCE:
                num_records = None
            else:
>>>>>>> 89cf4794
                num_records = 1

            if feature_layer_info["type"] == FeatureTypeKey.NUMERIC:
                return (num_records,)
            elif feature_layer_info["type"] == FeatureTypeKey.STRING:
                return (num_records, preprocessing_info["max_length"])
            elif feature_layer_info["type"] == FeatureTypeKey.CATEGORICAL:
                raise NotImplementedError

        inputs: Dict[str, Input] = dict()
        for feature_info in self.get_all_features(include_label=False):
            """
                NOTE: We currently do NOT define label as an input node in the model
                We could do this in the future, to help define more complex loss functions
            """
            node_name = feature_info.get("node_name", feature_info["name"])
            inputs[node_name] = Input(
                shape=get_shape(feature_info), name=node_name, dtype=self.get_dtype(feature_info)
            )
<<<<<<< HEAD

        # # Define input node that stores number of records in a query
        # inputs["num_records"] = Input(shape=(1,), name="num_records", dtype=tf.int32)
=======
>>>>>>> 89cf4794

        return inputs

    def generate_mask(self):
        """Add mask information used to flag padded records"""
        return {
            "name": "mask",
            "trainable": False,
            "dtype": self.get_rank("dtype"),
            "feature_layer_info": {"type": FeatureTypeKey.NUMERIC, "shape": None},
            "serving_info": {"name": "mask", "required": False},
            "tfrecord_type": TFRecordTypeKey.SEQUENCE,
        }

    def create_dummy_sequence_example(self, num_records=1, required_only=False):
        """Create a SequenceExample protobuffer with dummy values"""
<<<<<<< HEAD
=======
        """
        TODO: The method should also be able to create a SequenceExample from
        an input dictionary of feature values
        """
>>>>>>> 89cf4794
        context_features = [
            f
            for f in self.get_context_features()
            if ((not required_only) or (f["serving_info"].get("required", False)))
        ]
        sequence_features = [
            f
            for f in self.get_sequence_features()
            if ((not required_only) or (f["serving_info"].get("required", False)))
        ]

        dummy_query = dict()
        for feature_info in self.get_all_features():
            dummy_value = self.get_default_value(feature_info)
            feature_node_name = feature_info.get("node_name", feature_info["name"])
            dummy_query[feature_node_name] = [dummy_value] * num_records

        dummy_query_group = pd.DataFrame(dummy_query).groupby(
            self.get_context_features("node_name")
        )

        return dummy_query_group.apply(
            lambda g: get_sequence_example_proto(
                group=g, context_features=context_features, sequence_features=sequence_features
            )
        ).values[0]


def parse_config(feature_config, logger: Optional[Logger] = None) -> FeatureConfig:
    if feature_config.endswith(".yaml"):
        feature_config = file_io.read_yaml(feature_config)
        if logger:
            logger.info("Reading feature config from YAML file : {}".format(feature_config))
    else:
        feature_config = yaml.safe_load(feature_config)
        if logger:
            logger.info("Reading feature config from YAML string : {}".format(feature_config))

    return FeatureConfig(feature_config, logger=logger)<|MERGE_RESOLUTION|>--- conflicted
+++ resolved
@@ -285,14 +285,9 @@
             preprocessing_info = feature_info.get("preprocessing_info", {})
 
             # Setting size to None for sequence features as the num_records is variable
-<<<<<<< HEAD
-            num_records = None
-            if feature_info["tfrecord_type"] == TFRecordTypeKey.CONTEXT:
-=======
             if feature_info["tfrecord_type"] == TFRecordTypeKey.SEQUENCE:
                 num_records = None
             else:
->>>>>>> 89cf4794
                 num_records = 1
 
             if feature_layer_info["type"] == FeatureTypeKey.NUMERIC:
@@ -312,12 +307,6 @@
             inputs[node_name] = Input(
                 shape=get_shape(feature_info), name=node_name, dtype=self.get_dtype(feature_info)
             )
-<<<<<<< HEAD
-
-        # # Define input node that stores number of records in a query
-        # inputs["num_records"] = Input(shape=(1,), name="num_records", dtype=tf.int32)
-=======
->>>>>>> 89cf4794
 
         return inputs
 
@@ -334,13 +323,10 @@
 
     def create_dummy_sequence_example(self, num_records=1, required_only=False):
         """Create a SequenceExample protobuffer with dummy values"""
-<<<<<<< HEAD
-=======
         """
         TODO: The method should also be able to create a SequenceExample from
         an input dictionary of feature values
         """
->>>>>>> 89cf4794
         context_features = [
             f
             for f in self.get_context_features()
